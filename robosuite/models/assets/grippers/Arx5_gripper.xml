--- conflicted
+++ resolved
@@ -1,45 +1,5 @@
 <mujoco model="Arx5G">
 
-<<<<<<< HEAD
-  <asset>
-    <mesh name="base_link" file="meshes/Arx5_gripper/base_link.STL"/>
-    <mesh name="link1" file="meshes/Arx5_gripper/link1.STL"/>
-    <mesh name="link2" file="meshes/Arx5_gripper/link2.STL"/>
-  </asset>
-  <actuator>
-    <position ctrllimited="true" ctrlrange="0 0.04765" joint="joint1" kp="1000" kv="5" name="gripper_finger_joint1" forcelimited="true" forcerange="-3000 3000"/>
-    <position ctrllimited="true" ctrlrange="-0.04765 0" joint="joint2" kp="1000" kv="5" name="gripper_finger_joint2" forcelimited="true" forcerange="-3000 3000"/>
-  </actuator>
-  <worldbody>
-    <body name="right_gripper" pos="0 0 0">
-      <site name="ft_frame" pos="0 0 0" size="0.01 0.01 0.01" rgba="1 0 0 1" type="sphere" group="1" />
-      <geom type="mesh" contype="0" conaffinity="0" group="1" density="0" rgba="0.89804 0.91765 0.92941 1" mesh="base_link"/>
-      <geom type="mesh" rgba="0.89804 0.91765 0.92941 1" mesh="base_link"/>
-      <body name="eef" pos="0 0 0.097" quat="0.1 0 0.1 0">
-        <site name="grip_site" pos="0.1 0 0.135" size="0.01 0.01 0.01" rgba="1 0 0 0.5" type="sphere" group="1"/>
-        <site name="ee_x" pos="0.1 0 0" size="0.005 .1"  quat="0.707105  0 0.707108 0 " rgba="1 0 0 0" type="cylinder" group="1"/>
-        <site name="ee_y" pos="0 0.1 0" size="0.005 .1" quat="0.707105 0.707108 0 0" rgba="0 1 0 0" type="cylinder" group="1"/>
-        <site name="ee_z" pos="0 0.1 0" size="0.005 .1" quat="1 0 0 0" rgba="0 0 1 0" type="cylinder" group="1"/>
-        <!-- This site was added for visualization. -->
-        <site name="grip_site_cylinder" pos="0.1 0 0.1" size="0.005 10" rgba="0 1 0 0.3" type="cylinder" group="1"/>
-      </body>
-      <body name="link1" pos="0.073574 0.024629 0">
-        <inertial pos="-0.000327643 -0.00482005 -0.00167541" quat="0.5 0.5 0.5 0.5" mass="0.0484017" diaginertia="2e-05 2e-05 1e-05"/>
-        <joint name="joint1" pos="0.073574 0.024629 0" axis="0 1 0" limited="true" type="slide" range="0 0.04765" armature="1.0" damping="10"/>
-        <geom type="mesh" contype="0" conaffinity="0" group="1" density="0" rgba="0.898039 0.917647 0.929412 1" mesh="link1"/>
-        <geom type="mesh" rgba="0.898039 0.917647 0.929412 1" mesh="link1"/>
-        <body name="finger_joint1_tip" pos="0.05 -0.015 0.005">
-                    <inertial pos="0 0 0" quat="0 0 0 1" mass="0.01" diaginertia="0.01 0.01 0.01" />
-                    <geom size="0.025 0.004 0.008" pos="0 -0.005 -0.015"  quat="0 0 0 1" type="box" group="0" solref="0.01 0.5" friction = "2 0.05 0.0001" conaffinity="1" contype="1" name="finger1_pad_collision"/>
-        </body>
-      </body>
-      <body name="link2" pos="0.073574 -0.024629 0">
-        <inertial pos="-0.000327644 0.00482005 0.000752973" quat="0.5 0.5 0.5 0.5" mass="0.0484017" diaginertia="2e-05 2e-05 1e-05"/>
-        <joint name="joint2" pos="0.073574 -0.024629 0" axis="0 1 0" limited="true" type="slide" range="-0.04765 0" armature="1.0" damping="10"/>
-        <geom type="mesh" contype="0" conaffinity="0" group="1" density="0" rgba="0.898039 0.917647 0.929412 1" mesh="link2"/>
-        <geom type="mesh" rgba="0.898039 0.917647 0.929412 1" mesh="link2"/>
-        <body name="finger_joint2_tip" pos="0.05 0.015 0.005">
-=======
     <asset>
         <mesh name="base_link" file="meshes/Arx5_gripper/base_link.STL"/>
         <mesh name="link1" file="meshes/Arx5_gripper/link1.STL"/>
@@ -78,7 +38,6 @@
                 <geom type="mesh" contype="0" conaffinity="0" group="1" density="0" rgba="0.898039 0.917647 0.929412 1" mesh="link2"/>
                 <geom type="mesh" rgba="0.898039 0.917647 0.929412 1" mesh="link2"/>
                 <body name="finger_joint2_tip" pos="0.05 0.015 0.005">
->>>>>>> cb3eba4c
                     <inertial pos="0 0 0" quat="0 0 0 1" mass="0.01" diaginertia="0.01 0.01 0.01" />
                     <geom size="0.025 0.004 0.008" pos="0 0.005 -0.015" quat="0 0 0 1" type="box" group="0" solref="0.01 0.5" friction = "2 0.05 0.0001" conaffinity="1" contype="1" name="finger2_pad_collision"/>
                 </body>
